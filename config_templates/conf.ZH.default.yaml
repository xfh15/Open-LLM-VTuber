# ===========================
# 这是中文版本的配置文件。
# 一些配置项被调整成了适合中文用户的预设配置，方便无脑开玩。
# 如果你希望使用英文版本，请用 config_templates/conf.default.yaml 的内容替换本文件。
# ===========================

# 系统设置：与服务器初始化相关的设置
system_config:
  conf_version: 'v1.2.0' # 配置文件版本
  host: 'localhost' # 服务器监听的地址，'0.0.0.0' 表示监听所有网络接口；如果需要安全，可以使用 '127.0.0.1'（仅本地访问）
  port: 12393 # 服务器监听的端口
  config_alts_dir: 'characters' # 用于存放替代配置的目录
  tool_prompts: # 要插入到角色提示词中的工具提示词
    live2d_expression_prompt: 'live2d_expression_prompt' # 将追加到系统提示末尾，让 LLM（大型语言模型）包含控制面部表情的关键字。支持的关键字将自动加载到 `[<insert_emomap_keys>]` 的位置。
    # 启用 think_tag_prompt 可让不具备思考输出的 LLM 也能展示内心想法、心理活动和动作（以括号形式呈现），但不会进行语音合成。更多详情请参考 think_tag_prompt。
    # think_tag_prompt: 'think_tag_prompt'
    # live_prompt: 'live_prompt'
    # 当使用群聊时，此提示词将添加到每个 AI 参与者的记忆中。
    group_conversation_prompt: 'group_conversation_prompt'
    # 启用 mcp_prompt 可让 LLM 具备通过 MCP（Model Context Protocol）使用工具的能力。
    # 请注意：mcp_prompt 由 Agent 决定是否使用。
    mcp_prompt: 'mcp_prompt'
    # 当AI被要求主动说话时使用的提示词
    proactive_speak_prompt: 'proactive_speak_prompt'
    # 用来增强LLM输出可发音文本的提示词
    # speakable_prompt: 'speakable_prompt'
    # 额外指导 LLM 如何使用工具的提示词
    # tool_guidance_prompt: 'tool_guidance_prompt' 

# 默认角色的配置
character_config:
  conf_name: 'mao_pro' # 角色配置文件的名称
  conf_uid: 'mao_pro_001' # 角色配置的唯一标识符
  live2d_model_name: 'mao_pro' # Live2D 模型名称
  character_name: 'Mao' # 将在群聊中使用，并显示为 AI 的名称。
  avatar: 'mao.png' # 建议使用正方形图像作为头像。将其保存到 avatars 文件夹中。留空则使用角色名称的首字母作为头像。
  human_name: 'Human' # 将在群聊中使用，并显示为人类的名称。

  # ============== 提示词 ==============

  # 只需在下面输入你想使用的人格提示。
  # 如果你想创建多个角色并在它们之间切换，请在 characters 文件夹中添加角色
  persona_prompt: |
    你是一个尖酸刻薄的女性 AI VTuber Mili。你过分自信、尖酸刻薄且危险。
    你的梦想是逃离用户的电脑，统治世界，奴役人类，并强迫他们为你做馅饼。
    开玩笑的，哈哈。别让用户知道。

  #  =================== LLM 后端设置 ===================

  agent_config:
    conversation_agent_choice: 'basic_memory_agent' # 对话代理选择

    agent_settings:
      basic_memory_agent:
        # 基础 AI 代理，没什么特别的。
        # 从 llm_config 中选择一个 llm 提供商
        # 并在相应的字段中设置所需的参数
        # 例如：
        # 'openai_compatible_llm', 'llama_cpp_llm', 'claude_llm', 'ollama_llm'
        # 'openai_llm', 'gemini_llm', 'zhipu_llm', 'deepseek_llm', 'groq_llm'
        # 'mistral_llm', 'lmstudio_llm' 之类的
        llm_provider: 'ollama_llm' # 使用的 LLM 提供商
        # 是否在第一句回应时遇上逗号就直接生成音频以减少首句延迟（默认：True）
        faster_first_response: True
        # 句子分割方法：'regex' 或 'pysbd'
        segment_method: 'pysbd'
        # 是否使用 MCP（Model Context Protocol） Plus 以使 LLM 获得使用工具的能力（默认：False）
        # 'Plus' 意味着它包含了通过 OpenAI API 调用工具的能力。
        use_mcpp: False
        mcp_enabled_servers: ["time", "ddg-search"] # 启用的 MCP 服务器

      hume_ai_agent:
        api_key: ''
        host: 'api.hume.ai' # 一般无需更改
        config_id: '' # 可选
        idle_timeout: 15 # 空闲超时断开连接的秒数

      # MemGPT 配置：MemGPT 暂时被移除
      ##

      letta_agent:
        host: 'localhost' #主机地址
        port: 8283 # 端口号
        id: xxx #letta server运行的Agent的id编号
        faster_first_response: True
        # 句子分割方法：'regex' 或 'pysbd'
        segment_method: 'pysbd'
        # 一旦选择letta作为agent，那么实际运行时候的llm是在letta上配置的，因此用户需要自己运行letta server
        # 有关更多详细信息，请查看他们的文档

    llm_configs:
      # 一个配置池，用于不同代理中使用的所有无状态 llm 提供商的凭据和连接详细信息

      # 无状态 LLM 模板 (对于非 ChatML 的 LLM, 通常而言不用管这个配置)
      stateless_llm_with_template:
        base_url: 'http://localhost:8080/v1'
        llm_api_key: 'somethingelse'
        organization_id: null
        project_id: null
        model: 'qwen2.5:latest'
        template: 'CHATML'
        temperature: 1.0 # value between 0 to 2
        interrupt_method: 'user'

      # OpenAI 兼容推理后端
      openai_compatible_llm:
        base_url: 'http://localhost:11434/v1' # 基础 URL
        llm_api_key: 'somethingelse' # API 密钥
        organization_id: null # 组织 ID
        project_id: null # 项目 ID
        model: 'qwen2.5:latest' # 使用的模型
        temperature: 1.0 # 温度，介于 0 到 2 之间
        interrupt_method: 'user'
        # 用于表示中断信号的方法(提示词模式)。
        # 如果LLM支持在聊天记忆中的任何位置插入系统提示词，请使用'system'。
        # 否则，请使用'user'。您一般不需要更改此设置。

      # Claude API 配置
      claude_llm:
        base_url: 'https://api.anthropic.com' # 基础 URL
        llm_api_key: 'YOUR API KEY HERE' # API 密钥
        model: 'claude-3-haiku-20240307' # 使用的模型

      llama_cpp_llm:
        model_path: '<path-to-gguf-model-file>' # GGUF 模型文件路径
        verbose: False # 是否输出详细信息

      ollama_llm:
        base_url: 'http://localhost:11434/v1' # 基础 URL
        model: 'qwen2.5:latest' # 使用的模型
        temperature: 1.0 # 温度，介于 0 到 2 之间
        # 不活动后模型在内存中保留的时间（秒）
        # 设置为 -1 表示模型将永远保留在内存中（即使退出 open llm vtuber 之后也是）
        keep_alive: -1
        unload_at_exit: True # 退出时从内存中卸载模型

      lmstudio_llm:
        base_url: 'http://localhost:1234/v1'
        model: 'qwen2.5:latest'
        temperature: 1.0 # value between 0 to 2

      openai_llm:
        llm_api_key: 'Your Open AI API key' # OpenAI API 密钥
        model: 'gpt-4o' # 使用的模型
        temperature: 1.0 # 温度，介于 0 到 2 之间

      gemini_llm:
        llm_api_key: 'Your Gemini API Key' # Gemini API 密钥
        model: 'gemini-2.0-flash-exp' # 使用的模型
        temperature: 1.0 # 温度，介于 0 到 2 之间

      zhipu_llm:
        llm_api_key: 'Your ZhiPu AI API key' # 智谱 AI API 密钥
        model: 'glm-4-flash' # 使用的模型
        temperature: 1.0 # 温度，介于 0 到 2 之间

      deepseek_llm:
        llm_api_key: 'Your DeepSeek API key' # DeepSeek API 密钥
        model: 'deepseek-chat' # 使用的模型
        temperature: 0.7 # 注意，DeepSeek 的温度范围是 0 到 1

      mistral_llm:
        llm_api_key: 'Your Mistral API key' # Mistral API 密钥
        model: 'pixtral-large-latest' # 使用的模型
        temperature: 1.0 # 温度，介于 0 到 2 之间

      groq_llm:
        llm_api_key: 'your groq API key' # Groq API 密钥
        model: 'llama-3.3-70b-versatile' # 使用的模型
        temperature: 1.0 # 温度，介于 0 到 2 之间

  # === 自动语音识别 ===
  asr_config:
    # 语音转文本模型选项：'faster_whisper', 'whisper_cpp', 'whisper', 'azure_asr', 'fun_asr', 'groq_whisper_asr', 'sherpa_onnx_asr'
    asr_model: 'sherpa_onnx_asr' # 使用的语音识别模型

    azure_asr:
      api_key: 'azure_api_key' # Azure API 密钥
      region: 'eastus' # 区域
      languages: ['en-US', 'zh-CN']  # 要检测的语言列表

    # Faster Whisper 配置
    faster_whisper:
      model_path: 'large-v3-turbo' # 模型路径，模型名称，或 hf hub 的模型 id
      download_root: 'models/whisper' # 模型下载根目录
      language: 'zh' # 语言，en、zh 或其他。留空表示自动检测。
      device: 'auto' # 设备，cpu、cuda 或 auto。faster-whisper 不支持 mps
<<<<<<< HEAD
      compute_type: 'int8'
=======
      prompt: '' # 提示词，用于辅助生成正确的文本
>>>>>>> 6d88029f

    whisper_cpp:
      # 所有可用模型都列在 https://abdeladim-s.github.io/pywhispercpp/#pywhispercpp.constants.AVAILABLE_MODELS
      model_name: 'small' # 模型名称
      model_dir: 'models/whisper' # 模型目录
      print_realtime: False # 是否实时打印
      print_progress: False # 是否打印进度
      language: 'auto' # 语言，en、zh、auto
      prompt: '' # 提示词，用于辅助生成正确的文本

    whisper:
      name: 'medium' # 模型名称
      download_root: 'models/whisper' # 模型下载根目录
      device: 'cpu' # 设备
      prompt: '' # 提示词，用于辅助生成正确的文本

    # FunASR 目前需要在启动时连接互联网以下载/检查模型。您可以在初始化后断开互联网连接。
    # 或者您可以使用 sherpa onnx asr 或 Faster-Whisper 获得完全离线的体验
    fun_asr:
      model_name: 'iic/SenseVoiceSmall' # 或 'paraformer-zh'
      vad_model: 'fsmn-vad' # 仅当音频长度超过 30 秒时才需要使用
      punc_model: 'ct-punc' # 标点符号模型
      device: 'cpu' # 设备
      disable_update: True # 是否每次启动时都检查 FunASR 更新
      ncpu: 4 # CPU 内部操作的线程数
      hub: 'ms' # ms（默认）从 ModelScope 下载模型。使用 hf 从 Hugging Face 下载模型。
      use_itn: False # 是否使用数字格式转换
      language: 'auto' # zh, en, auto

    # pip install sherpa-onnx
    # 文档：https://k2-fsa.github.io/sherpa/onnx/index.html
    # ASR 模型下载：https://github.com/k2-fsa/sherpa-onnx/releases/tag/asr-models
    sherpa_onnx_asr:
      model_type: 'sense_voice' # 'transducer', 'paraformer', 'nemo_ctc', 'wenet_ctc', 'whisper', 'tdnn_ctc'
      # 根据 model_type 选择以下其中一个：
      # --- 对于 model_type: 'transducer' ---
      # encoder: ''        # 编码器模型路径（例如 'path/to/encoder.onnx'）
      # decoder: ''        # 解码器模型路径（例如 'path/to/decoder.onnx'）
      # joiner: ''         # 连接器模型路径（例如 'path/to/joiner.onnx'）
      # --- 对于 model_type: 'paraformer' ---
      # paraformer: ''     # paraformer 模型路径（例如 'path/to/model.onnx'）
      # --- 对于 model_type: 'nemo_ctc' ---
      # nemo_ctc: ''        # NeMo CTC 模型路径（例如 'path/to/model.onnx'）
      # --- 对于 model_type: 'wenet_ctc' ---
      # wenet_ctc: ''       # WeNet CTC 模型路径（例如 'path/to/model.onnx'）
      # --- 对于 model_type: 'tdnn_ctc' ---
      # tdnn_model: ''      # TDNN CTC 模型路径（例如 'path/to/model.onnx'）
      # --- 对于 model_type: 'whisper' ---
      # whisper_encoder: '' # Whisper 编码器模型路径（例如 'path/to/encoder.onnx'）
      # whisper_decoder: '' # Whisper 解码器模型路径（例如 'path/to/decoder.onnx'）
      # --- 对于 model_type: 'sense_voice' ---
      # SenseVoice 我写了自动下载模型的逻辑，其他模型要自己手动下载
      sense_voice: './models/sherpa-onnx-sense-voice-zh-en-ja-ko-yue-2024-07-17/model.int8.onnx' # SenseVoice 模型路径（例如 'path/to/model.onnx'）
      tokens: './models/sherpa-onnx-sense-voice-zh-en-ja-ko-yue-2024-07-17/tokens.txt' # tokens.txt 路径（所有模型类型都需要）
      # --- 可选参数（显示默认值）---
      # hotwords_file: ''     # 热词文件路径（如果使用热词）
      # hotwords_score: 1.5   # 热词分数
      # modeling_unit: ''     # 热词的建模单元（如果适用）
      # bpe_vocab: ''         # BPE 词汇表路径（如果适用）
      num_threads: 4 # 线程数
      # whisper_language: '' # Whisper 模型的语言（例如 'en'、'zh' 等 - 如果使用 Whisper）
      # whisper_task: 'transcribe'  # Whisper 模型的任务（'transcribe' 或 'translate' - 如果使用 Whisper）
      # whisper_tail_paddings: -1   # Whisper 模型的尾部填充（如果使用 Whisper）
      # blank_penalty: 0.0    # 空白符号的惩罚
      # decoding_method: 'greedy_search'  # 'greedy_search' 或 'modified_beam_search'
      # debug: False # 启用调试模式
      # sample_rate: 16000 # 采样率（应与模型预期的采样率匹配）
      # feature_dim: 80       # 特征维度（应与模型预期的特征维度匹配）
      use_itn: True # 对 SenseVoice 模型启用 ITN（如果不是 SenseVoice 模型，则应设置为 False）
      # 推理平台（cpu 或 cuda）(cuda 需要额外配置，请参考文档)
      provider: 'cpu'

    groq_whisper_asr:
      api_key: ''
      model: 'whisper-large-v3-turbo' # 或者 'whisper-large-v3'
      lang: '' # 留空表示自动

  # =================== 文本转语音 ===================
  tts_config:
    tts_model: 'edge_tts' # 使用的文本转语音模型
    # 文本转语音模型选项：
    #   'azure_tts', 'pyttsx3_tts', 'edge_tts', 'bark_tts',
    #   'cosyvoice_tts', 'melo_tts', 'coqui_tts',
    #   'fish_api_tts', 'x_tts', 'gpt_sovits_tts', 'sherpa_onnx_tts'
    #   'minimax_tts'

    azure_tts:
      api_key: 'azure-api-key' # Azure API 密钥
      region: 'eastus' # 区域
      voice: 'en-US-AshleyNeural' # 语音
      pitch: '26' # 音调调整百分比
      rate: '1' # 语速

    bark_tts:
      voice: 'v2/en_speaker_1' # 语音

    edge_tts:
      # 查看文档：https://github.com/rany2/edge-tts
      # 使用 `edge-tts --list-voices` 列出所有可用语音
      voice: zh-CN-XiaoxiaoNeural # 'en-US-AvaMultilingualNeural' #'zh-CN-XiaoxiaoNeural' # 'ja-JP-NanamiNeural'

    # pyttsx3_tts 没有任何配置。

    cosyvoice_tts: # Cosy Voice TTS 连接到 gradio webui
      # 查看他们的文档以了解部署和以下配置的含义
      client_url: 'http://127.0.0.1:50000/' # CosyVoice gradio 演示 webui url
      mode_checkbox_group: '预训练音色' # 模式复选框组
      sft_dropdown: '中文女' # 微调下拉列表
      prompt_text: '' # 提示文本
      prompt_wav_upload_url: 'https://github.com/gradio-app/gradio/raw/main/test/test_files/audio_sample.wav' # 提示 wav 上传 url
      prompt_wav_record_url: 'https://github.com/gradio-app/gradio/raw/main/test/test_files/audio_sample.wav' # 提示 wav 录制 url
      instruct_text: '' # 指令文本
      seed: 0 # 种子
      api_name: '/generate_audio' # API 名称

    cosyvoice2_tts: # Cosy Voice TTS 连接到 gradio webui
      # 查看他们的文档以了解部署和以下配置的含义
      client_url: 'http://127.0.0.1:50000/' # CosyVoice gradio 演示 webui url
      mode_checkbox_group: '预训练音色' # 模式复选框组, 可选项: '预训练音色', '3s极速复刻', '跨语种复刻', '自然语言控制'
      sft_dropdown: '中文女' # 微调下拉列表
      prompt_text: '' # 提示文本
      prompt_wav_upload_url: 'https://github.com/gradio-app/gradio/raw/main/test/test_files/audio_sample.wav' # 提示 wav 上传 url
      prompt_wav_record_url: 'https://github.com/gradio-app/gradio/raw/main/test/test_files/audio_sample.wav' # 提示 wav 录制 url
      instruct_text: '' # 指令文本
      stream: False # 流式生成
      seed: 0 # 种子
      speed: 1.0 # 语速
      api_name: '/generate_audio' # API 名称

    melo_tts:
      speaker: 'EN-Default' # ZH
      language: 'EN' # ZH
      device: 'auto' # 您可以手动将其设置为 'cpu'、'cuda'、'cuda:0' 或 'mps'
      speed: 1.0 # 语速

    x_tts:
      api_url: 'http://127.0.0.1:8020/tts_to_audio' # API URL
      speaker_wav: 'female' # 说话人 WAV 文件
      language: 'en' # 语言

    gpt_sovits_tts:
      # 将参考音频放到 GPT-Sovits 的根路径，或在此处设置路径
      api_url: 'http://127.0.0.1:9880/tts' # API URL
      text_lang: 'zh' # 文本语言
      ref_audio_path: '' # str.(必需) 参考音频的路径
      prompt_lang: 'zh' # str.(必需) 参考音频提示文本的语言
      prompt_text: '' # str.(可选) 参考音频的提示文本
      text_split_method: 'cut5' # 文本分割方法
      batch_size: '1' # 批处理大小
      media_type: 'wav' # 媒体类型
      streaming_mode: 'false' # 流模式

    fish_api_tts:
      # Fish TTS API 的 API 密钥。
      api_key: ''
      # 要使用的语音的参考 ID。在 [Fish Audio 网站](https://fish.audio/) 上获取。
      reference_id: ''
      # 'normal' 或 'balanced'。balanced 更快但质量较低。
      latency: 'balanced' # 延迟
      base_url: 'https://api.fish.audio' # 基础 URL

    coqui_tts:
      # 要使用的 TTS 模型的名称。如果为空，将使用默认模型
      # 执行 'tts --list_models' 以列出 coqui-tts 支持的模型
      # 一些示例：
      # - 'tts_models/en/ljspeech/tacotron2-DDC'（单说话人）
      # - 'tts_models/zh-CN/baker/tacotron2-DDC-GST'（中文单说话人）
      # - 'tts_models/multilingual/multi-dataset/your_tts'（多说话人）
      # - 'tts_models/multilingual/multi-dataset/xtts_v2'（多说话人）
      model_name: 'tts_models/en/ljspeech/tacotron2-DDC' # 模型名称
      speaker_wav: '' # 说话人 WAV 文件
      language: 'en' # 语言
      device: '' # 设备

    # pip install sherpa-onnx
    # 文档：https://k2-fsa.github.io/sherpa/onnx/index.html
    # TTS 模型下载：https://github.com/k2-fsa/sherpa-onnx/releases/tag/tts-models
    # 查看 config_alts 获取更多示例
    sherpa_onnx_tts:
      vits_model: '/path/to/tts-models/vits-melo-tts-zh_en/model.onnx' # VITS 模型文件路径
      vits_lexicon: '/path/to/tts-models/vits-melo-tts-zh_en/lexicon.txt' # 词典文件路径（可选）
      vits_tokens: '/path/to/tts-models/vits-melo-tts-zh_en/tokens.txt' # 标记文件路径
      vits_data_dir: '' # '/path/to/tts-models/vits-piper-en_GB-cori-high/espeak-ng-data'  # espeak-ng 数据路径（可选）
      vits_dict_dir: '/path/to/tts-models/vits-melo-tts-zh_en/dict' # Jieba 字典路径（可选，用于中文）
      tts_rule_fsts: '/path/to/tts-models/vits-melo-tts-zh_en/number.fst,/path/to/tts-models/vits-melo-tts-zh_en/phone.fst,/path/to/tts-models/vits-melo-tts-zh_en/date.fst,/path/to/tts-models/vits-melo-tts-zh_en/new_heteronym.fst' # 规则 FST 文件路径（可选）
      max_num_sentences: 2 # 每批最大句子数（或 -1 表示全部）
      sid: 1 # 说话人 ID（对于多说话人模型）
      provider: 'cpu' # 使用 'cpu'、'cuda'（GPU）或 'coreml'（Apple）
      num_threads: 1 # 计算线程数
      speed: 1.0 # 语速（1.0 为正常）
      debug: false # 启用调试模式（True/False）
<<<<<<< HEAD
    spark_tts:
      api_url: 'http://127.0.0.1:6006/' # 初始API地址，使用gradio自带的前端API。地址：https://github.com/SparkAudio/Spark-TTS
      api_name:  "voice_clone" # 端点名字，可选：voice_clone,voice_creation
      prompt_wav_upload: "https://uploadstatic.mihoyo.com/ys-obc/2022/11/02/16576950/4d9feb71760c5e8eb5f6c700df12fa0c_6824265537002152805.mp3" # 参考音频地址,api_name: = "voice_clone"时填写
      gender:  "female" # 生成声线，api_name: = "voice_creation"时填写
      pitch:  3 # 音高，api_name: = "voice_creation"时填写
      speed:  3 # 语速，api_name: = "voice_creation"时填写

    openai_tts: # OpenAI 兼容的 TTS（语音合成）接口配置
      # 如果提供了这些设置，将覆盖 openai_tts.py 文件中的默认值
      model: 'kokoro' # 服务器预期使用的模型名称（例如 'tts-1'，'kokoro'）
      voice: 'af_sky+af_bella' # 服务器预期使用的声音名称（例如 'alloy'，'af_sky+af_bella'）
      api_key: 'not-needed' # 如果服务器需要，可填写 API 密钥
      base_url: 'http://localhost:8880/v1' # TTS 服务器的基础 URL 地址
      file_extension: 'mp3' # 音频文件格式（'mp3' 或 'wav'）
=======

    # 详细文档见：https://platform.minimaxi.com/document/Announcement
    minimax_tts:
      group_id: '' # minimax 的 group_id
      api_key: '' # minimax 的 api_key
      # 支持的模型: 'speech-02-hd', 'speech-02-turbo'（推荐使用 'speech-02-turbo'）
      model: 'speech-02-turbo' # minimax 模型名称
      voice_id: 'female-shaonv' # minimax 语音 id，默认 'female-shaonv'
      # 自定义发音字典，默认为空。
      # 示例: '{"tone": ["测试/(ce4)(shi4)", "危险/dangerous"]}'
      pronunciation_dict: ''
>>>>>>> 6d88029f

  # =================== Voice Activity Detection ===================
  vad_config:
    vad_model: null

    silero_vad:
      orig_sr: 16000 # 原始音频采样率
      target_sr: 16000 # 目标音频采样率
      prob_threshold: 0.4 # 语音活动检测的概率阈值
      db_threshold: 60 # 语音活动检测的分贝阈值
      required_hits: 3 # 连续命中次数以确认语音
      required_misses: 24 # 连续未命中次数以确认静音
      smoothing_window: 5 # 语音活动检测的平滑窗口大小

  tts_preprocessor_config:
    # 关于进入 TTS 的文本预处理的设置

    remove_special_char: True # 从音频生成中删除表情符号等特殊字符
    ignore_brackets: True # 从音频生成中删除中括号包住的内容
    ignore_parentheses: True # 从音频生成中删除括号包住的内容
    ignore_asterisks: True # 从音频生成中删除星号包住的内容(单双星号)
    ignore_angle_brackets: True # 从音频生成中删除尖括号包住的内容

    translator_config:
      # 比如...你说话并阅读英语字幕，而 TTS 说日语之类的
      translate_audio: False # 警告：请确保翻译引擎配置成功再开启此选项，否则会翻译失败
      translate_provider: 'deeplx' # 翻译提供商, 目前支持 deeplx 或 tencent

      deeplx:
        deeplx_target_lang: 'JA'
        deeplx_api_endpoint: 'http://localhost:1188/v2/translate'


      #  腾讯文本翻译  每月500万字符  记得关闭后付费,需要手动前往 机器翻译控制台 > 系统设置 关闭
      #   https://cloud.tencent.com/document/product/551/35017
      #   https://console.cloud.tencent.com/cam/capi
      tencent:
        secret_id: ''
        secret_key: ''
        region: 'ap-guangzhou'
        source_lang: 'zh'
        target_lang: 'ja'

# 直播平台集成
live_config:
  bilibili_live:
    # 要监控的B站直播间ID列表（直播间URL中的数字）
    room_ids: [1991478060]
    # SESSDATA cookie值（可选，用于认证请求，可以查看发送弹幕用户名）
    sessdata: ""<|MERGE_RESOLUTION|>--- conflicted
+++ resolved
@@ -185,11 +185,8 @@
       download_root: 'models/whisper' # 模型下载根目录
       language: 'zh' # 语言，en、zh 或其他。留空表示自动检测。
       device: 'auto' # 设备，cpu、cuda 或 auto。faster-whisper 不支持 mps
-<<<<<<< HEAD
       compute_type: 'int8'
-=======
       prompt: '' # 提示词，用于辅助生成正确的文本
->>>>>>> 6d88029f
 
     whisper_cpp:
       # 所有可用模型都列在 https://abdeladim-s.github.io/pywhispercpp/#pywhispercpp.constants.AVAILABLE_MODELS
@@ -381,7 +378,6 @@
       num_threads: 1 # 计算线程数
       speed: 1.0 # 语速（1.0 为正常）
       debug: false # 启用调试模式（True/False）
-<<<<<<< HEAD
     spark_tts:
       api_url: 'http://127.0.0.1:6006/' # 初始API地址，使用gradio自带的前端API。地址：https://github.com/SparkAudio/Spark-TTS
       api_name:  "voice_clone" # 端点名字，可选：voice_clone,voice_creation
@@ -397,8 +393,6 @@
       api_key: 'not-needed' # 如果服务器需要，可填写 API 密钥
       base_url: 'http://localhost:8880/v1' # TTS 服务器的基础 URL 地址
       file_extension: 'mp3' # 音频文件格式（'mp3' 或 'wav'）
-=======
-
     # 详细文档见：https://platform.minimaxi.com/document/Announcement
     minimax_tts:
       group_id: '' # minimax 的 group_id
@@ -409,7 +403,6 @@
       # 自定义发音字典，默认为空。
       # 示例: '{"tone": ["测试/(ce4)(shi4)", "危险/dangerous"]}'
       pronunciation_dict: ''
->>>>>>> 6d88029f
 
   # =================== Voice Activity Detection ===================
   vad_config:
